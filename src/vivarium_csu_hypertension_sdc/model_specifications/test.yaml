--- conflicted
+++ resolved
@@ -63,10 +63,5 @@
         adverse_events:
             mean: 0.1373333333
             sd: 0.03069563849
-<<<<<<< HEAD
-        followup_visit_interval:
-            weeks: 12
-        treatment_ramp: low_and_slow
-=======
         followup_visit_interval: 90  # days
->>>>>>> d2e0f933
+        treatment_ramp: low_and_slow