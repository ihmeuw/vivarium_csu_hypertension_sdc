from scipy import stats

import numpy as np
import pandas as pd

from vivarium_csu_hypertension_sdc.components import utilities
from vivarium_csu_hypertension_sdc.components.globals import (DOSAGE_COLUMNS, HYPERTENSIVE_CONTROLLED_THRESHOLD,
                                                              SINGLE_PILL_COLUMNS, HYPERTENSION_DOSAGES,
                                                              HYPERTENSION_DRUGS, ILLEGAL_DRUG_COMBINATION)
from vivarium_csu_hypertension_sdc.external_data.globals import FREE_CHOICE_SINGLE_PILL_PROBABILITY


class TreatmentAlgorithm:
    configuration_defaults = {
        'hypertension_treatment': {
            'high_systolic_blood_pressure_measurement': {
                'error_sd': 6,
            },
            'therapeutic_inertia': {
                'mean': 0.136,
                'sd': 0.0136,
            },
            'followup_visit_interval': {
                'start': 90,  # days
                'end': 180,  # days
            },
            'treatment_ramp': 'low_and_slow',  # one of ["low_and_slow", "free_choice", "fixed_dose_combination", "hypothetical_baseline"]
            'followup_adherence': 0.9,
            'prescription_duration': 90  # number of days a prescription lasts before refilling is required
        }
    }

    @property
    def name(self):
        return 'hypertension_treatment_algorithm'

    def setup(self, builder):
        self.clock = builder.time.clock()

        self.sim_start = pd.Timestamp(**builder.configuration.time.start)

        self.config = builder.configuration.hypertension_treatment

        self.med_probabilities = builder.data.load('health_technology.hypertension_medication.medication_probabilities')

        self.therapy_categories = (builder.data.load('health_technology.hypertension_medication.therapy_category')
                                   .set_index('therapy_category').value)

        columns_created = ['followup_date', 'followup_type', 'last_visit_date', 'last_visit_type',
<<<<<<< HEAD
                           'treatment_start_date',
=======
                           'last_missed_visit_date',
>>>>>>> 9174bdb3
                           'high_systolic_blood_pressure_measurement',
                           'high_systolic_blood_pressure_last_measurement_date',
                           'single_pill_dr', 'last_prescription_date']
        builder.population.initializes_simulants(self.on_initialize_simulants,
                                                 requires_columns=DOSAGE_COLUMNS,
                                                 creates_columns=columns_created,
                                                 requires_streams=['followup_scheduling', 'single_pill_dr'])
        self.population_view = builder.population.get_view(DOSAGE_COLUMNS + SINGLE_PILL_COLUMNS + columns_created
                                                           + ['alive'],
                                                           query='alive == "alive"')

        self.randomness = {'followup_scheduling': builder.randomness.get_stream('followup_scheduling'),
                           'background_visit_attendance': builder.randomness.get_stream('background_visit_attendance'),
                           'sbp_measurement': builder.randomness.get_stream('sbp_measurement'),
                           'therapeutic_inertia': builder.randomness.get_stream('therapeutic_inertia'),
                           'treatment_transition': builder.randomness.get_stream('treatment_transition'),
                           'single_pill_dr': builder.randomness.get_stream('single_pill_dr'),
                           'followup_attendance': builder.randomness.get_stream('followup_attendance'),
                           'rx_scheduling': builder.randomness.get_stream('rx_scheduling'),
                           }

        self.ti_probability = utilities.get_therapeutic_inertia_probability(self.config.therapeutic_inertia.mean,
                                                                            self.config.therapeutic_inertia.sd,
                                                                            self.randomness['therapeutic_inertia'])

        self.utilization_data = builder.lookup.build_table(
            builder.data.load('healthcare_entity.outpatient_visits.utilization_rate'), key_columns=['sex'],
            parameter_columns=['age', 'year'])
        self.healthcare_utilization = builder.value.register_rate_producer('healthcare_utilization_rate',
                                                                           source=lambda index: self.utilization_data(index))

        self.sbp = builder.value.get_value('high_systolic_blood_pressure.exposure')

        builder.event.register_listener('time_step', self.on_time_step)

        transition_funcs = {'low_and_slow': self.transition_low_and_slow,
                            'fixed_dose_combination': self.transition_fdc,
                            'free_choice': self.transition_free_choice,
                            'hypothetical_baseline': self.transition_hypothetical_baseline}
        self._transition_func = transition_funcs[self.config.treatment_ramp]
        self.free_choice_single_pill_prob = FREE_CHOICE_SINGLE_PILL_PROBABILITY[builder.configuration.input_data.location]

    def on_initialize_simulants(self, pop_data):
        drug_dosages = self.population_view.subview(DOSAGE_COLUMNS).get(pop_data.index)
        sims_on_tx = drug_dosages.loc[drug_dosages.sum(axis=1) > 0].index

        initialize = pd.DataFrame({'followup_date': pd.NaT, 'followup_type': None,
                                   'last_visit_date': pd.NaT, 'last_visit_type': None,
<<<<<<< HEAD
                                   'treatment_start_date': pd.NaT,
=======
                                   'last_missed_visit_date': pd.NaT,
>>>>>>> 9174bdb3
                                   'high_systolic_blood_pressure_measurement': np.nan,
                                   'high_systolic_blood_pressure_last_measurement_date': pd.NaT,
                                   'last_prescription_date': pd.NaT,
                                   'single_pill_dr': False},
                                  index=pop_data.index)

        days_to_followup = utilities.get_days_in_range(self.randomness['followup_scheduling'],
                                                       low=0, high=self.config.followup_visit_interval.end,
                                                       index=sims_on_tx)
        days_since_prescription_was_filled = utilities.get_days_in_range(self.randomness['rx_scheduling'],
                                                                         low=0, high=self.config.prescription_duration,
                                                                         index=sims_on_tx)
        initialize.loc[sims_on_tx, 'followup_date'] = days_to_followup + self.sim_start
        initialize.loc[sims_on_tx, 'last_prescription_date'] = self.sim_start - days_since_prescription_was_filled
        initialize.loc[sims_on_tx, 'followup_type'] = 'maintenance'

        if self.config.treatment_ramp == 'fixed_dose_combination':
            initialize.loc[:, 'single_pill_dr'] = True
        elif self.config.treatment_ramp == 'free_choice':
            single_pill_idx = (self.randomness['single_pill_dr']
                               .filter_for_probability(pop_data.index, np.tile(self.free_choice_single_pill_prob,
                                                                               len(pop_data.index))))
            initialize.loc[single_pill_idx, 'single_pill_dr'] = True
        # low and slow ramp is always single pill dr = False so no need to update
        # hypothetical baseline never changes treatment once initialized so single pill dr is irrelevant

        self.population_view.update(initialize)

    def on_time_step(self, event):
        pop = self.population_view.get(event.index)

        self.refill_prescriptions(pop.index, event.time)

        followup_scheduled = (self.clock() < pop.followup_date) & (pop.followup_date <= event.time)
        followup_pop = pop.index[followup_scheduled]
        followup_attending = self.randomness['followup_attendance'].filter_for_probability(followup_pop,
                                                                        np.tile(self.config.followup_adherence,
                                                                                len(followup_pop)))
        miss_appt = followup_pop.difference(followup_attending)
        self.reschedule_followup(miss_appt, pop.loc[miss_appt, 'followup_type'], event.time)

        self.attend_confirmatory(followup_attending[pop.loc[followup_attending, 'followup_type'] == 'confirmatory'],
                                 event.time)
        self.attend_maintenance(followup_attending[pop.loc[followup_attending, 'followup_type'] == 'maintenance'],
                                event.time)
        pop.loc[followup_attending, 'last_visit_type'] = pop.loc[followup_attending, 'followup_type']

        background_eligible = pop.index[~followup_scheduled]
        background_attending = (self.randomness['background_visit_attendance']
                                .filter_for_rate(background_eligible,
                                                 self.healthcare_utilization(background_eligible).values))

        self.attend_background(background_attending, event.time)
        pop.loc[background_attending, 'last_visit_type'] = 'background'

        pop.loc[background_attending.union(followup_attending), 'last_visit_date'] = event.time
        self.population_view.update(pop.loc[:, ['last_visit_type', 'last_visit_date']])

    def refill_prescriptions(self, index, event_time):
        pop = self.population_view.subview(DOSAGE_COLUMNS + ['last_prescription_date']).get(index)
        refill_time = pop.last_prescription_date + pd.Timedelta(days=self.config.prescription_duration)
        refill = (self.clock() < refill_time) & (refill_time <= event_time) & (pop[DOSAGE_COLUMNS].sum(axis=1) > 0)

        pop.loc[refill, 'last_prescription_date'] += pd.Timedelta(days=self.config.prescription_duration)

        self.population_view.update(pop.last_prescription_date)

    def reschedule_followup(self, index, followup_types, missed_visit_date):
        self.schedule_followup(index, missed_visit_date, followup_types)
        self.population_view.update(pd.Series(missed_visit_date, index=index, name='last_missed_visit_date'))

    def attend_confirmatory(self, index, visit_date):
        """Patients are only scheduled for confirmatory visit if they've had an
        SBP measurement above the threshold so if the measurement on this visit
        is above the threshold, they've had 2 above threshold measurements and
        should begin treatment."""
        sbp_measurements = self.measure_sbp(index, visit_date)
        eligible_for_tx_mask = sbp_measurements >= HYPERTENSIVE_CONTROLLED_THRESHOLD

        tx_possible = index[eligible_for_tx_mask]
        if not tx_possible.empty:
            lost_to_ti = self.randomness['therapeutic_inertia'].filter_for_probability(tx_possible,
                                                                                       np.tile(self.ti_probability,
                                                                                               len(tx_possible)),
                                                                                       additional_key='lost_to_ti')
            # patients who don't overcome therapeutic inertia are scheduled for another confirmatory visit
            self.schedule_followup(lost_to_ti, visit_date, 'confirmatory')

            start_tx = tx_possible.difference(lost_to_ti)
            self.transition_treatment(start_tx)
            self.schedule_followup(start_tx, visit_date, 'maintenance')
<<<<<<< HEAD
            self.population_view.update(pd.DataFrame({'last_prescription_date': visit_date,
                                                      'treatment_start_date': visit_date},
                                                     index=start_tx))
=======
>>>>>>> 9174bdb3

        # patients who aren't hypertensive on this visit are put back into the general population
        self.population_view.update(pd.DataFrame({'followup_date': pd.NaT, 'followup_type': None},
                                                 index=index[~eligible_for_tx_mask]))

    def attend_maintenance(self, index, visit_date):
        sbp_measurements = self.measure_sbp(index, visit_date)
        eligible_for_tx_mask = sbp_measurements >= HYPERTENSIVE_CONTROLLED_THRESHOLD

        treatment_increase_possible = self.check_treatment_increase_possible(index[eligible_for_tx_mask])

        if not treatment_increase_possible.empty:
            lost_to_ti = self.randomness['therapeutic_inertia'].filter_for_probability(treatment_increase_possible,
                                                                                       np.tile(self.ti_probability,
                                                                                               len(treatment_increase_possible)),
                                                                                       additional_key='lost_to_ti')
            self.transition_treatment(treatment_increase_possible.difference(lost_to_ti))

        self.schedule_followup(index, visit_date, 'maintenance')  # everyone rescheduled whether their tx changed or not

    def attend_background(self, index, visit_date):
        sbp_measurements = self.measure_sbp(index, visit_date)
        followup_dates = self.population_view.subview(['followup_date']).get(index).loc[:, 'followup_date']

        eligible_for_confirmatory = (sbp_measurements >= HYPERTENSIVE_CONTROLLED_THRESHOLD) & (followup_dates.isna())

        lost_to_ti = self.randomness['therapeutic_inertia'].filter_for_probability(index[eligible_for_confirmatory],
                                                                                   np.tile(self.ti_probability,
                                                                                           sum(eligible_for_confirmatory)),
                                                                                   additional_key='lost_to_ti')
        schedule_confirmatory = index[eligible_for_confirmatory].difference(lost_to_ti)
        self.schedule_followup(schedule_confirmatory, visit_date, 'confirmatory')

    def measure_sbp(self, index, visit_date):
        true_exp = self.sbp(index)
        assert np.all(true_exp > 0), '0 values detected for high systolic blood pressure exposure. ' \
                                     'Verify your age ranges are valid for this risk factor.'

        draw = self.randomness['sbp_measurement'].get_draw(index)

        measurement_error = self.config.high_systolic_blood_pressure_measurement.error_sd
        noise = stats.norm.ppf(draw, scale=measurement_error) if measurement_error else 0
        sbp_measurement = true_exp + noise

        updates = pd.DataFrame(sbp_measurement, columns=['high_systolic_blood_pressure_measurement'])
        updates['high_systolic_blood_pressure_last_measurement_date'] = visit_date

        self.population_view.update(updates)

        return sbp_measurement

    def transition_treatment(self, index):
        new_meds = self._transition_func(index)
        assert np.all(new_meds[DOSAGE_COLUMNS].max(axis=1) <= 2)
        self.population_view.update(new_meds)

    def check_treatment_increase_possible(self, index):
        meds = self.population_view.subview(DOSAGE_COLUMNS + SINGLE_PILL_COLUMNS).get(index)
        dosages = meds[DOSAGE_COLUMNS]
        single_pill = meds[SINGLE_PILL_COLUMNS]
        if self.config.treatment_ramp == 'low_and_slow':
            no_tx_increase_mask = dosages.sum(axis=1) >= 3 * max(HYPERTENSION_DOSAGES)  # 3 drugs, each on a max dosage
        elif self.config.treatment_ramp == 'fixed_dose_combination':
            # 3 drugs, each on a max dosage and all in single pill
            no_tx_increase_mask = (dosages.sum(axis=1) >= 3 * max(HYPERTENSION_DOSAGES)) & (single_pill.sum(axis=1) >= 3)
        elif self.config.treatment_ramp == 'free_choice':
            single_pill_dr = self.population_view.subview(['single_pill_dr']).get(index).loc[:, 'single_pill_dr']
            # 3 drugs each on a max dosage
            no_tx_increase_mask = dosages.sum(axis=1) >= 3 * max(HYPERTENSION_DOSAGES)
            # if assigned to single pill dr, must also be on a single pill of all 3 drugs
            no_tx_increase_mask.loc[single_pill_dr] &= (single_pill.loc[single_pill_dr].sum(axis=1) >= 3)
        else:  # hypothetical_baseline
            # no increases if already on treatment in hypothetical baseline scenario - only start new treatment
            no_tx_increase_mask = dosages.sum(axis=1) > 0

        return index[~no_tx_increase_mask]

    def schedule_followup(self, index, visit_date, followup_type):
        days_to_followup = utilities.get_days_in_range(self.randomness['followup_scheduling'],
                                                       low=self.config.followup_visit_interval.start,
                                                       high=self.config.followup_visit_interval.end,
                                                       index=index)
        next_followup = pd.DataFrame({'followup_date': visit_date + days_to_followup, 'followup_type': followup_type})
        self.population_view.update(next_followup)

    def choose_half_dose_new_drug(self, index, current_dosages):

        options = (self.med_probabilities.loc[self.med_probabilities.measure == 'individual_drug_probability']
                   .rename(columns={d: f'{d}_dosage' for d in HYPERTENSION_DRUGS}))

        # we need to customize the probabilities for each sim so the prob of any drug they're already on is 0
        probs = options[DOSAGE_COLUMNS].multiply(options.value, axis=0).sum(axis=0).to_frame().transpose()
        probs = pd.DataFrame(np.tile(probs, (len(index), 1)), columns=probs.columns, index=index)
        probs *= np.logical_not(current_dosages.mask(current_dosages < 0, 1))

        # make sure we don't end up with ACE/ARB combo
        illegal = list(ILLEGAL_DRUG_COMBINATION)
        probs.loc[(probs[f'{illegal[0]}_dosage'] == 0) | (probs[f'{illegal[1]}_dosage'] == 0),
                  [f'{d}_dosage' for d in illegal]] = 0

        probs = probs.divide(probs.sum(axis=1), axis=0)  # normalize so each sim's probs sum to 1

        drug_to_idx_map = {d: options.loc[options[d] == 1].index[0] for d in probs.columns}
        chosen_drugs = self.randomness['treatment_transition'].choice(index, probs.columns,
                                                                      p=probs.values).map(drug_to_idx_map)
        new_dosages = options.loc[chosen_drugs, DOSAGE_COLUMNS].set_index(index) / 2  # start on half dosage
        return new_dosages

    def get_minimum_dose_drug(self, index):
        meds = self.population_view.subview(DOSAGE_COLUMNS + SINGLE_PILL_COLUMNS).get(index)
        dosages = meds[DOSAGE_COLUMNS]
        in_single_pill = meds[SINGLE_PILL_COLUMNS]
        dosages = dosages.mask(dosages == 0, np.inf)  # mask 0s with inf to more easily identify min non-zero dose
        min_dosages = dosages.min(axis=1)

        min_dose_drug_mask = pd.DataFrame(0, columns=HYPERTENSION_DRUGS, index=dosages.index)
        min_dose_in_single_pill = pd.Series(0, index=dosages.index)

        for d in HYPERTENSION_DRUGS:
            mask = dosages[f'{d}_dosage'] == min_dosages
            min_dose_drug_mask.loc[mask, HYPERTENSION_DRUGS] = [0 if drug != d else 1 for drug in HYPERTENSION_DRUGS]

            min_dose_in_single_pill.loc[mask] = in_single_pill.loc[mask, f'{d}_in_single_pill']

        return (min_dose_drug_mask.rename(columns={d: f'{d}_dosage' for d in min_dose_drug_mask.columns}),
                min_dose_in_single_pill)

    def transition_low_and_slow(self, index):
        current_meds = self.population_view.subview(DOSAGE_COLUMNS + SINGLE_PILL_COLUMNS).get(index)

        no_current_tx_mask = current_meds[DOSAGE_COLUMNS].sum(axis=1) == 0

        if sum(no_current_tx_mask):
            current_meds.loc[no_current_tx_mask, DOSAGE_COLUMNS] = self.choose_half_dose_new_drug(
                index[no_current_tx_mask],
                current_meds.loc[no_current_tx_mask, DOSAGE_COLUMNS])

        increase_tx = index[~no_current_tx_mask]
        current_meds.loc[increase_tx] = self.transition_low_and_slow_fc_non_single_pill_dr(increase_tx,
                                                                                           current_meds.loc[increase_tx])
        return current_meds

    def transition_low_and_slow_fc_non_single_pill_dr(self, index, current_meds):
        min_dose_drugs_mask, min_dose_drug_in_single_pill = self.get_minimum_dose_drug(index)

        at_max = current_meds.loc[index].mask(np.logical_not(min_dose_drugs_mask), 0).max(axis=1) == max(HYPERTENSION_DOSAGES)

        # already on treatment and maxed out on dosage of minimum dose drug - add half dose of new drug
        idx = index[at_max]
        if not idx.empty:
            current_meds.loc[idx, DOSAGE_COLUMNS] += self.choose_half_dose_new_drug(idx, current_meds.loc[idx, DOSAGE_COLUMNS])

        # already on treatment and minimum dose drug is in a single pill - double doses of all drugs in pill
        double_pill = index[~at_max & min_dose_drug_in_single_pill.loc[index[~at_max]]]
        if not double_pill.empty:
            in_pill_mask = np.logical_and(current_meds.loc[double_pill, DOSAGE_COLUMNS].mask(
                current_meds.loc[double_pill, DOSAGE_COLUMNS] > 0, 1), current_meds.loc[double_pill, SINGLE_PILL_COLUMNS])
            current_meds.loc[double_pill, DOSAGE_COLUMNS] += (current_meds.loc[double_pill, DOSAGE_COLUMNS]
                                                              .mask(~in_pill_mask, 0))

        # already on treatment and minimum dose drug is not in a single pill - double dose of min dose drug
        double_dose = index[~at_max & np.logical_not(min_dose_drug_in_single_pill.loc[index[~at_max]])]
        if not double_dose.empty:
            current_meds.loc[double_dose, DOSAGE_COLUMNS] += (current_meds.loc[double_dose, DOSAGE_COLUMNS]
                .mask(np.logical_not(min_dose_drugs_mask.loc[double_dose]), 0))

        return current_meds

    def choose_half_dose_new_single_pill(self, index):
        options = utilities.get_all_legal_drug_combos(num_drugs=2)
        options = pd.concat([options.rename(columns={d: f'{d}_dosage' for d in options}) / 2,  # half dose
                             options.rename(columns={d: f'{d}_in_single_pill' for d in options})], axis=1)  # in single pill

        choices = self.randomness['treatment_transition'].choice(index, options.index)
        return options.loc[choices].set_index(index)

    def transition_fdc(self, index):
        current_meds = self.population_view.subview(DOSAGE_COLUMNS + SINGLE_PILL_COLUMNS).get(index)

        no_current_tx_mask = current_meds[DOSAGE_COLUMNS].sum(axis=1) == 0

        # not currently on any tx
        if sum(no_current_tx_mask):
            current_meds.loc[no_current_tx_mask] = self.choose_half_dose_new_single_pill(index[no_current_tx_mask])

        num_drugs = current_meds[DOSAGE_COLUMNS].mask(current_meds[DOSAGE_COLUMNS] > 0, 1).sum(axis=1)

        # currently on 1 drug
        idx = index[~no_current_tx_mask & (num_drugs == 1)]
        if not idx.empty:
            current_meds.loc[idx] = self.transition_fdc_fc_from_one_drug(idx, current_meds.loc[idx])

        # currently on 2-3 drugs
        idx = index[~no_current_tx_mask & (num_drugs > 1)]
        if not idx.empty:
            current_meds.loc[idx] = self.transition_fdc_fc_single_pill_dr_from_mult_drugs(idx, current_meds.loc[idx])

        return current_meds

    def transition_fdc_fc_from_one_drug(self, index, current_meds):
        # switch to half dose single pill combo of current drug + one other
        new_dose = self.choose_half_dose_new_drug(index, current_meds.loc[:, DOSAGE_COLUMNS])
        current_meds.loc[:, DOSAGE_COLUMNS] += new_dose
        on_meds_mask = current_meds.loc[:, DOSAGE_COLUMNS] > 0
        current_meds.loc[:, DOSAGE_COLUMNS] = current_meds.mask(on_meds_mask, 0.5)  # switch to half dose of 2 drugs
        on_meds_mask = on_meds_mask.rename(columns={d: d.replace('dosage', 'in_single_pill') for d in on_meds_mask})
        single_pill_dr = self.population_view.subview(['single_pill_dr']).get(index).loc[:, 'single_pill_dr']
        current_meds.loc[single_pill_dr, SINGLE_PILL_COLUMNS] = (current_meds.loc[:, SINGLE_PILL_COLUMNS]
                                                                 .mask(on_meds_mask, 1))
        return current_meds

    def transition_fdc_fc_single_pill_dr_from_mult_drugs(self, index, current_meds):
        non_zero_dosages = current_meds.loc[:, DOSAGE_COLUMNS].mask(current_meds.loc[:, DOSAGE_COLUMNS] == 0, np.nan)
        min_dosages = non_zero_dosages.min(axis=1)
        max_dosages = non_zero_dosages.max(axis=1)

        single_pill_eligible = max_dosages / min_dosages <= 2

        # double dosage of lower-dose drug where single pill is not possible
        dosages = current_meds.loc[~single_pill_eligible, DOSAGE_COLUMNS]
        mins = np.tile(min_dosages.loc[~single_pill_eligible], (len(DOSAGE_COLUMNS), 1)).transpose()
        min_dosage_mask = np.equal(dosages, mins)
        current_meds.loc[index[~single_pill_eligible], DOSAGE_COLUMNS] += (dosages * min_dosage_mask.astype(int))

        num_in_single = current_meds.loc[:, SINGLE_PILL_COLUMNS].sum(axis=1)
        num_drugs = current_meds[DOSAGE_COLUMNS].mask(current_meds[DOSAGE_COLUMNS] > 0, 1).sum(axis=1)
        already_in_single = num_in_single == num_drugs

        # put prescribed meds in single pill with highest currently prescribed dosage if not already in single pill
        mask = single_pill_eligible & ~already_in_single
        dosages = current_meds.loc[mask, DOSAGE_COLUMNS]
        maxes = np.tile(max_dosages.loc[mask], (len(DOSAGE_COLUMNS), 1)).transpose()

        # set the dosage of the currently prescribed meds to the highest prescribed dosage
        currently_prescribed = dosages.mask(dosages > 0, 1)
        current_meds.loc[index[mask], DOSAGE_COLUMNS] = currently_prescribed.multiply(maxes)
        # and mark the currently prescribed meds as being in a single pill
        current_meds.loc[index[mask], SINGLE_PILL_COLUMNS] = (currently_prescribed
                                                              .rename(columns={d: d.replace('dosage',
                                                                                            'in_single_pill')
                                                                               for d in dosages}))
        # double dosage of single pill where possible
        mask = single_pill_eligible & already_in_single & (max_dosages < max(HYPERTENSION_DOSAGES))
        current_meds.loc[index[mask], DOSAGE_COLUMNS] *= 2

        # add 1/2 of new drug where already at max dosage of single pill (will never hit this if on 3 drugs)
        mask = single_pill_eligible & already_in_single & (max_dosages == max(HYPERTENSION_DOSAGES))
        current_meds.loc[index[mask], DOSAGE_COLUMNS] += (
            self.choose_half_dose_new_drug(index[mask], current_meds.loc[index[mask], DOSAGE_COLUMNS]))

        return current_meds

    def transition_free_choice(self, index):
        current_meds = self.population_view.subview(DOSAGE_COLUMNS + SINGLE_PILL_COLUMNS).get(index)

        no_current_tx_mask = current_meds[DOSAGE_COLUMNS].sum(axis=1) == 0

        # not currently on any tx
        if sum(no_current_tx_mask):
            current_meds.loc[no_current_tx_mask] = self.start_free_choice(index[no_current_tx_mask])

        num_drugs = current_meds[DOSAGE_COLUMNS].mask(current_meds[DOSAGE_COLUMNS] > 0, 1).sum(axis=1)

        # currently on 1 drug
        idx = index[~no_current_tx_mask & (num_drugs == 1)]
        if not idx.empty:
            current_meds.loc[idx] = self.transition_fdc_fc_from_one_drug(idx, current_meds.loc[idx])

        # currently on 2-3 drugs
        idx = index[~no_current_tx_mask & (num_drugs > 1)]
        single_pill_dr = self.population_view.subview(['single_pill_dr']).get(idx).loc[:, 'single_pill_dr']
        single_pill_idx = idx[single_pill_dr]
        if not single_pill_idx.empty:
            current_meds.loc[single_pill_idx] = self.transition_fdc_fc_single_pill_dr_from_mult_drugs(
                single_pill_idx, current_meds.loc[single_pill_idx]
            )

        non_single_pill_idx = idx[~single_pill_dr]
        if not non_single_pill_idx.empty:
            current_meds.loc[non_single_pill_idx] = self.transition_low_and_slow_fc_non_single_pill_dr(
                non_single_pill_idx, current_meds.loc[non_single_pill_idx]
            )

        return current_meds

    def start_free_choice(self, index):
        meds = self.choose_half_dose_new_single_pill(index)

        # but we actually don't want all sims to be on a single pill
        single_pill_dr = self.population_view.subview(['single_pill_dr']).get(index).loc[:, 'single_pill_dr']
        meds.loc[~single_pill_dr, SINGLE_PILL_COLUMNS] = 0
        return meds

    def transition_hypothetical_baseline(self, index):
        current_meds = self.population_view.subview(DOSAGE_COLUMNS + SINGLE_PILL_COLUMNS).get(index)
        no_current_tx_mask = current_meds[DOSAGE_COLUMNS].sum(axis=1) == 0
        if sum(no_current_tx_mask):
            therapy_cat = self.randomness['treatment_transition'].choice(index[no_current_tx_mask],
                                                                         self.therapy_categories.index.to_list(),
                                                                         self.therapy_categories.values)
            cat_groups = therapy_cat.groupby(therapy_cat).apply(lambda g: g.index)

            # choose drug/pill combination first
            drugs = pd.DataFrame(columns=HYPERTENSION_DRUGS + SINGLE_PILL_COLUMNS, index=index[no_current_tx_mask],
                                 dtype=float)
            for cat, idx in cat_groups.iteritems():
                drugs.loc[idx] = utilities.get_initial_drugs_given_category(self.med_probabilities, cat,
                                                                            idx, self.randomness['treatment_transition'])
            # then select dosages
            drugs.loc[:, HYPERTENSION_DRUGS] = utilities.get_initial_dosages(drugs, self.randomness['treatment_transition'])

            current_meds.loc[no_current_tx_mask] = drugs.rename(columns={d: f'{d}_dosage' for d in HYPERTENSION_DRUGS})

        return current_meds
<|MERGE_RESOLUTION|>--- conflicted
+++ resolved
@@ -47,11 +47,8 @@
                                    .set_index('therapy_category').value)
 
         columns_created = ['followup_date', 'followup_type', 'last_visit_date', 'last_visit_type',
-<<<<<<< HEAD
                            'treatment_start_date',
-=======
                            'last_missed_visit_date',
->>>>>>> 9174bdb3
                            'high_systolic_blood_pressure_measurement',
                            'high_systolic_blood_pressure_last_measurement_date',
                            'single_pill_dr', 'last_prescription_date']
@@ -100,11 +97,8 @@
 
         initialize = pd.DataFrame({'followup_date': pd.NaT, 'followup_type': None,
                                    'last_visit_date': pd.NaT, 'last_visit_type': None,
-<<<<<<< HEAD
                                    'treatment_start_date': pd.NaT,
-=======
                                    'last_missed_visit_date': pd.NaT,
->>>>>>> 9174bdb3
                                    'high_systolic_blood_pressure_measurement': np.nan,
                                    'high_systolic_blood_pressure_last_measurement_date': pd.NaT,
                                    'last_prescription_date': pd.NaT,
@@ -196,12 +190,7 @@
             start_tx = tx_possible.difference(lost_to_ti)
             self.transition_treatment(start_tx)
             self.schedule_followup(start_tx, visit_date, 'maintenance')
-<<<<<<< HEAD
-            self.population_view.update(pd.DataFrame({'last_prescription_date': visit_date,
-                                                      'treatment_start_date': visit_date},
-                                                     index=start_tx))
-=======
->>>>>>> 9174bdb3
+            self.population_view.update(pd.Series(visit_date, index=start_tx, name='treatment_start_date'))
 
         # patients who aren't hypertensive on this visit are put back into the general population
         self.population_view.update(pd.DataFrame({'followup_date': pd.NaT, 'followup_type': None},
